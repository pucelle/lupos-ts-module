--- conflicted
+++ resolved
@@ -1602,16 +1602,9 @@
 
 		_isTypeArgumentsAssignableTo(from: readonly TS.Type[] | undefined, to: readonly TS.Type[] | undefined, depth: number) {
 
-<<<<<<< HEAD
 			// Can provide fewer arguments for 'from'.
-			if (!from) {
-				return true
-			}
-=======
-			// Can provide fewer parameters for 'from'.
 			let fromLength = from ? from.length : 0
 			let toLength = to ? to.length : 0
->>>>>>> 6ec31966
 
 			if (fromLength === 0) {
 				return true
@@ -1658,7 +1651,7 @@
 			let fromParameters = from.parameters ? from.parameters.map(p => checker.getTypeOfSymbol(p)) : undefined
 			let toParameters = to.parameters ? to.parameters.map(p => checker.getTypeOfSymbol(p)) : undefined
 
-			if (!types._isTypeParametersAssignableTo(fromParameters, toParameters, depth - 1)) {
+			if (!types._isParameterTypesAssignableTo(fromParameters, toParameters, depth - 1)) {
 				return false
 			}
 
@@ -1672,35 +1665,24 @@
 			return true
 		},
 
-		_isTypeParametersAssignableTo(from: readonly TS.Type[] | undefined, to: readonly TS.Type[] | undefined, depth: number) {
+		_isParameterTypesAssignableTo(from: readonly TS.Type[] | undefined, to: readonly TS.Type[] | undefined, depth: number) {
 
 			// Can provide fewer parameters for 'from'.
-			if (!from) {
+			let fromLength = from ? from.length : 0
+			let toLength = to ? to.length : 0
+
+			if (fromLength === 0) {
 				return true
 			}
 
-			if (!to) {
-				if (from.length === 0) {
-					return true
-				}
-				else {
-					return false
-				}
-			}
-
-			if (to.length < from.length) {
+			if (fromLength > toLength) {
 				return false
 			}
 
-			for (let i = 0; i < to.length; i++) {
-
-				// From parameter missing, use any.
-				if (i === from.length) {
-					break
-				}
+			for (let i = 0; i < from!.length; i++) {
 
 				// If 'from' exists, it must be wider.
-				if (!types._isAssignableToExtended(to[i], from[i], depth - 1)) {
+				if (!types._isAssignableToExtended(to![i], from![i], depth - 1)) {
 					return false
 				}
 			}
