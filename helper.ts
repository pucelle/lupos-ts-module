--- conflicted
+++ resolved
@@ -1743,13 +1743,8 @@
 				}
 
 				// `Array<T>`
-<<<<<<< HEAD
-				if (paramType && ts.isTypeReferenceNode(paramType)) {
-					let name = types.getTypeNodeReferenceName(paramType)?.text
-=======
 				else if (paramType && ts.isTypeReferenceNode(paramType)) {
 					let name = types.getTypeNodeReferenceName(paramType)
->>>>>>> f4e8c966
 					if ((name === 'Array' || name === 'ReadonlyArray')
 						&& paramType.typeArguments?.length === 1
 					) {
