--- conflicted
+++ resolved
@@ -57,21 +57,13 @@
 export class TemplateSlotParser {
 
 	readonly root: HTMLRoot
-<<<<<<< HEAD
 	readonly valueNodes: TS.Node[]
-=======
-	readonly nodeValues: TS.Node[]
->>>>>>> 6d770fd4
 	readonly helper: Helper
 	readonly callback: TemplateSlotCallback
 
 	constructor(root: HTMLRoot, valueNodes: TS.Node[], callback: TemplateSlotCallback, helper: Helper) {
 		this.root = root
-<<<<<<< HEAD
 		this.valueNodes = valueNodes
-=======
-		this.nodeValues = values
->>>>>>> 6d770fd4
 		this.callback = callback
 		this.helper = helper
 	}
@@ -400,11 +392,7 @@
 
 	/** Check whether a value index represents a value type of node. */
 	private isValueAtIndexValueType(index: number): boolean {
-<<<<<<< HEAD
 		let rawNode = this.valueNodes[index]
-=======
-		let rawNode = this.nodeValues[index]
->>>>>>> 6d770fd4
 		let type = this.helper.types.typeOf(rawNode)
 
 		return this.helper.types.isValueType(type)
